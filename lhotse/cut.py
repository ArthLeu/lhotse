--- conflicted
+++ resolved
@@ -8,13 +8,8 @@
 
 import numpy as np
 
-<<<<<<< HEAD
-from lhotse.audio import Recording, RecordingSet, AudioMixer
-from lhotse.features import Features, FeatureSet, FbankMixer
-=======
-from lhotse.audio import RecordingSet
+from lhotse.audio import AudioMixer, Recording, RecordingSet
 from lhotse.features import FbankMixer, Features, FeatureSet
->>>>>>> 7b9cf3e8
 from lhotse.supervision import SupervisionSegment, SupervisionSet
 from lhotse.utils import (
     EPSILON,
